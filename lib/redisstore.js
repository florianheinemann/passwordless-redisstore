--- conflicted
+++ resolved
@@ -19,7 +19,7 @@
  * @param {Object} [options] Combines both the options for the Redis client as well
  * as the options for RedisStore. For the Redis options please refer back to
  * the documentation: https://github.com/NodeRedis/node_redis. RedisStore accepts
- * the following options: (1) { redisstore: { database: Number }} number of the 
+ * the following options: (1) { redisstore: { database: Number }} number of the
  * Redis database to use (default: 0), (2) { redisstore: { tokenkey: String }} the
  * prefix used for the RedisStore entries in the database (default: 'pwdless:')
  * @constructor
@@ -38,11 +38,6 @@
 	}
 
 	this._tokenKey = this._options.redisstore.tokenkey || 'pwdless:';
-	var rounds = this._options.redisstore.rounds || bcryptMinRounds;
-	if(typeof rounds != 'number' || rounds < bcryptMinRounds) {
-		throw new Error("Invalid redisstore.rounds value. Should be an integer greater than "+bcryptMinRounds+".");
-	}
-	this._rounds = parseInt(rounds, 10);
 	delete this._options.redisstore;
 
 	this._client = redis.createClient(port, host, this._options);
@@ -119,16 +114,12 @@
 			return callback(err, false, null);
 		}
 
-<<<<<<< HEAD
 		var rounds = self._options.redisstore.rounds || bcryptMinRounds;
 		if (typeof rounds != 'number' || rounds < bcryptMinRounds) {
 			throw new Error("Invalid redisstore.rounds value. Should be an integer greater than "+bcryptMinRounds+".");
 		}
 
 		bcrypt.hash(token, parseInt(rounds, 10), function(err, hashedToken) {
-=======
-		bcrypt.hash(token, self._rounds, function(err, hashedToken) {
->>>>>>> a0752c25
 			if(err) {
 				return callback(err);
 			}
